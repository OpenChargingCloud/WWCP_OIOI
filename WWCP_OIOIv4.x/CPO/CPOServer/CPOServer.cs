--- conflicted
+++ resolved
@@ -453,11 +453,7 @@
 
                                                  if (!UserJSON.MapMandatory("identifier-type",
                                                                             "identifier-type",
-<<<<<<< HEAD
-                                                                            IdentifierTypesExtentions.AsIdentifierType,
-=======
                                                                             IdentifierTypesExtentions.Parse,
->>>>>>> 0e07e1e8
                                                                             out IdentifierTypes  IdentifierType,
                                                                             out                  ErrorResponse))
                                                  {
@@ -805,11 +801,7 @@
 
                                                  if (!UserJSON.MapMandatory("identifier-type",
                                                                             "identifier-type",
-<<<<<<< HEAD
-                                                                            IdentifierTypesExtentions.AsIdentifierType,
-=======
                                                                             IdentifierTypesExtentions.Parse,
->>>>>>> 0e07e1e8
                                                                             out IdentifierTypes  IdentifierType,
                                                                             out                  ErrorResponse))
                                                  {
@@ -896,19 +888,11 @@
 
                                                  #region Parse 'session-id'
 
-<<<<<<< HEAD
                                                  if (!JSONObj.MapMandatory("session-id",
-                                                                           "session-id",
+                                                                           "session identification",
                                                                            Session_Id.Parse,
                                                                            out Session_Id  SessionId,
                                                                            out             ErrorResponse))
-=======
-                                                 if (!JSONObj.ParseMandatory("session-id",
-                                                                             "session-id",
-                                                                             Session_Id.TryParse,
-                                                                             out Session_Id  SessionId,
-                                                                             out             ErrorResponse))
->>>>>>> 0e07e1e8
                                                  {
 
                                                      return SendSessionStopResponse(request,
