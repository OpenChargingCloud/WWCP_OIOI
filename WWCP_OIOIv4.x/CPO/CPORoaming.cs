﻿/*
 * Copyright (c) 2016-2022 GraphDefined GmbH
 * This file is part of WWCP OIOI <https://github.com/OpenChargingCloud/WWCP_OIOI>
 *
 * Licensed under the Apache License, Version 2.0 (the "License");
 * you may not use this file except in compliance with the License.
 * You may obtain a copy of the License at
 *
 *     http://www.apache.org/licenses/LICENSE-2.0
 *
 * Unless required by applicable law or agreed to in writing, software
 * distributed under the License is distributed on an "AS IS" BASIS,
 * WITHOUT WARRANTIES OR CONDITIONS OF ANY KIND, either express or implied.
 * See the License for the specific language governing permissions and
 * limitations under the License.
 */

#region Usings

using System.Net.Security;
using System.Security.Authentication;
using System.Security.Cryptography.X509Certificates;

using Newtonsoft.Json.Linq;

using org.GraphDefined.Vanaheimr.Hermod.DNS;
using org.GraphDefined.Vanaheimr.Hermod.HTTP;
using System.Security.Authentication;

#endregion

namespace org.GraphDefined.WWCP.OIOIv4_x.CPO
{

    /// <summary>
    /// An OIOI roaming client for CPOs which combines the CPO client
    /// and server and adds additional logging for both.
    /// </summary>
    public class CPORoaming : ICPOClient
    {

        #region Properties

        /// <summary>
        /// The CPO client.
        /// </summary>
        public CPOClient  CPOClient    { get; }

        #region ICPOClient

        /// <summary>
        /// The remote URL of the OICP HTTP endpoint to connect to.
        /// </summary>
        URL                                  IHTTPClient.RemoteURL
            => CPOClient.RemoteURL;

        /// <summary>
        /// The virtual HTTP hostname to connect to.
        /// </summary>
        HTTPHostname?                        IHTTPClient.VirtualHostname
            => CPOClient.VirtualHostname;

        /// <summary>
        /// An optional description of this CPO client.
        /// </summary>
        String                               IHTTPClient.Description
        {

            get
            {
                return CPOClient.Description;
            }

            set
            {
                CPOClient.Description = value;
            }

        }

        /// <summary>
        /// The remote SSL/TLS certificate validator.
        /// </summary>
        RemoteCertificateValidationCallback  IHTTPClient.RemoteCertificateValidator
            => CPOClient.RemoteCertificateValidator;

        /// <summary>
        /// The SSL/TLS client certificate to use of HTTP authentication.
        /// </summary>
        X509Certificate                      IHTTPClient.ClientCert
            => CPOClient.ClientCert;

        /// <summary>
        /// The TLS protocol to use.
        /// </summary>
<<<<<<< HEAD
        SslProtocols IHTTPClient.TLSProtocol
=======
        SslProtocols                         IHTTPClient.TLSProtocol
>>>>>>> cb526a87
            => CPOClient.TLSProtocol;

        /// <summary>
        /// Prefer IPv4 instead of IPv6.
        /// </summary>
<<<<<<< HEAD
        Boolean IHTTPClient.PreferIPv4
=======
        Boolean                              IHTTPClient.PreferIPv4
>>>>>>> cb526a87
            => CPOClient.PreferIPv4;

        /// <summary>
        /// The HTTP user agent identification.
        /// </summary>
        String                               IHTTPClient.HTTPUserAgent
            => CPOClient.HTTPUserAgent;

        /// <summary>
        /// The timeout for upstream requests.
        /// </summary>
        TimeSpan                             IHTTPClient.RequestTimeout
        {

            get
            {
                return CPOClient.RequestTimeout;
            }

            set
            {
                CPOClient.RequestTimeout = value;
            }

        }

        /// <summary>
        /// The delay between transmission retries.
        /// </summary>
        TransmissionRetryDelayDelegate       IHTTPClient.TransmissionRetryDelay
            => CPOClient.TransmissionRetryDelay;

        /// <summary>
        /// The maximum number of retries when communicationg with the remote OICP service.
        /// </summary>
        UInt16                               IHTTPClient.MaxNumberOfRetries
            => CPOClient.MaxNumberOfRetries;

        /// <summary>
        /// Make use of HTTP pipelining.
        /// </summary>
        Boolean                              IHTTPClient.UseHTTPPipelining
            => CPOClient.UseHTTPPipelining;

        /// <summary>
        /// The CPO client (HTTP client) logger.
        /// </summary>
        HTTPClientLogger                     IHTTPClient.HTTPLogger
        {

            get
            {
                return CPOClient.HTTPLogger;
            }

            set
            {
                if (value is CPOClient.Logger)
                    CPOClient.HTTPLogger = value as CPOClient.Logger;
            }

        }

        /// <summary>
        /// The DNS client defines which DNS servers to use.
        /// </summary>
        DNSClient                            IHTTPClient.DNSClient
            => CPOClient.DNSClient;

        #endregion


        /// <summary>
        /// The CPO server.
        /// </summary>
        public CPOServer  CPOServer    { get; }


        /// <summary>
        /// The API key for all requests.
        /// </summary>
        public APIKey           APIKey
        {
            get
            {
                return CPOClient.APIKey;
            }
        }

        /// <summary>
        /// A delegate to select a partner identification based on the given charging station.
        /// </summary>
        public PartnerIdForStationDelegate StationPartnerIdSelector
        {
            get
            {
                return CPOClient.StationPartnerIdSelector;
            }
        }

        /// <summary>
        /// A delegate to select a partner identification based on the given connector.
        /// </summary>
        public PartnerIdForConnectorIdDelegate ConnectorIdPartnerIdSelector
        {
            get
            {
                return CPOClient.ConnectorIdPartnerIdSelector;
            }
        }

        #endregion

        #region Events

        // CPOClient logging methods

        #region OnStationPostRequest/-Response

        /// <summary>
        /// An event fired whenever a request posting a charging station will be send.
        /// </summary>
        public event OnStationPostRequestDelegate   OnStationPostRequest
        {

            add
            {
                CPOClient.OnStationPostRequest += value;
            }

            remove
            {
                CPOClient.OnStationPostRequest -= value;
            }

        }

        /// <summary>
        /// An event fired whenever a HTTP request posting a charging station will be send.
        /// </summary>
        public event ClientRequestLogHandler        OnStationPostHTTPRequest
        {

            add
            {
                CPOClient.OnStationPostHTTPRequest += value;
            }

            remove
            {
                CPOClient.OnStationPostHTTPRequest -= value;
            }

        }

        /// <summary>
        /// An event fired whenever a HTTP response to a charging station post request had been received.
        /// </summary>
        public event ClientResponseLogHandler       OnStationPostHTTPResponse
        {

            add
            {
                CPOClient.OnStationPostHTTPResponse += value;
            }

            remove
            {
                CPOClient.OnStationPostHTTPResponse -= value;
            }

        }

        /// <summary>
        /// An event fired whenever a response to a charging station post request had been received.
        /// </summary>
        public event OnStationPostResponseDelegate  OnStationPostResponse
        {

            add
            {
                CPOClient.OnStationPostResponse += value;
            }

            remove
            {
                CPOClient.OnStationPostResponse -= value;
            }

        }

        #endregion

        #region OnConnectorPostStatustRequest/-Response

        /// <summary>
        /// An event fired whenever a request posting a charging connector status will be send.
        /// </summary>
        public event OnConnectorPostStatusRequestDelegate   OnConnectorPostStatusRequest
        {

            add
            {
                CPOClient.OnConnectorPostStatusRequest += value;
            }

            remove
            {
                CPOClient.OnConnectorPostStatusRequest -= value;
            }

        }

        /// <summary>
        /// An event fired whenever a HTTP request posting a charging connector status will be send.
        /// </summary>
        public event ClientRequestLogHandler                OnConnectorPostStatusHTTPRequest
        {

            add
            {
                CPOClient.OnConnectorPostStatusHTTPRequest += value;
            }

            remove
            {
                CPOClient.OnConnectorPostStatusHTTPRequest -= value;
            }

        }

        /// <summary>
        /// An event fired whenever a HTTP response to a charging connector status post HTTP request had been received.
        /// </summary>
        public event ClientResponseLogHandler               OnConnectorPostStatusHTTPResponse
        {

            add
            {
                CPOClient.OnConnectorPostStatusHTTPResponse += value;
            }

            remove
            {
                CPOClient.OnConnectorPostStatusHTTPResponse -= value;
            }

        }

        /// <summary>
        /// An event fired whenever a response to a charging connector status post HTTP request had been received.
        /// </summary>
        public event OnConnectorPostStatusResponseDelegate  OnConnectorPostStatusResponse
        {

            add
            {
                CPOClient.OnConnectorPostStatusResponse += value;
            }

            remove
            {
                CPOClient.OnConnectorPostStatusResponse -= value;
            }

        }

        #endregion

        #region OnRFIDVerifyRequest/-Response

        /// <summary>
        /// An event fired whenever a request verifying a RFID identification will be send.
        /// </summary>
        public event OnRFIDVerifyRequestDelegate   OnRFIDVerifyRequest
        {

            add
            {
                CPOClient.OnRFIDVerifyRequest += value;
            }

            remove
            {
                CPOClient.OnRFIDVerifyRequest -= value;
            }

        }

        /// <summary>
        /// An event fired whenever a HTTP request verifying a RFID identification will be send.
        /// </summary>
        public event ClientRequestLogHandler       OnRFIDVerifyHTTPRequest
        {

            add
            {
                CPOClient.OnRFIDVerifyHTTPRequest += value;
            }

            remove
            {
                CPOClient.OnRFIDVerifyHTTPRequest -= value;
            }

        }

        /// <summary>
        /// An event fired whenever a HTTP response to a RFID identification verification request had been received.
        /// </summary>
        public event ClientResponseLogHandler      OnRFIDVerifyHTTPResponse
        {

            add
            {
                CPOClient.OnRFIDVerifyHTTPResponse += value;
            }

            remove
            {
                CPOClient.OnRFIDVerifyHTTPResponse -= value;
            }

        }

        /// <summary>
        /// An event fired whenever a response to a RFID identification verification request had been received.
        /// </summary>
        public event OnRFIDVerifyResponseDelegate  OnRFIDVerifyResponse
        {

            add
            {
                CPOClient.OnRFIDVerifyResponse += value;
            }

            remove
            {
                CPOClient.OnRFIDVerifyResponse -= value;
            }

        }

        #endregion

        #region OnSessionPostRequest/-Response

        /// <summary>
        /// An event fired whenever a request posting a session will be send.
        /// </summary>
        public event OnSessionPostRequestDelegate OnSessionPostRequest
        {

            add
            {
                CPOClient.OnSessionPostRequest += value;
            }

            remove
            {
                CPOClient.OnSessionPostRequest -= value;
            }

        }

        /// <summary>
        /// An event fired whenever a HTTP request posting a session will be send.
        /// </summary>
        public event ClientRequestLogHandler OnSessionPostHTTPRequest
        {

            add
            {
                CPOClient.OnSessionPostHTTPRequest += value;
            }

            remove
            {
                CPOClient.OnSessionPostHTTPRequest -= value;
            }

        }

        /// <summary>
        /// An event fired whenever a HTTP response to a session post request had been received.
        /// </summary>
        public event ClientResponseLogHandler OnSessionPostHTTPResponse
        {

            add
            {
                CPOClient.OnSessionPostHTTPResponse += value;
            }

            remove
            {
                CPOClient.OnSessionPostHTTPResponse -= value;
            }

        }

        /// <summary>
        /// An event fired whenever a response to a session post request had been received.
        /// </summary>
        public event OnSessionPostResponseDelegate OnSessionPostResponse
        {

            add
            {
                CPOClient.OnSessionPostResponse += value;
            }

            remove
            {
                CPOClient.OnSessionPostResponse -= value;
            }

        }

        #endregion


        // CPOServer methods

        #region OnRemoteStart/-Stop

        ///// <summary>
        ///// An event sent whenever a remote start command was received.
        ///// </summary>
        //public event OnRemoteStartDelegate OnRemoteStart
        //{

        //    add
        //    {
        //        CPOServer.OnRemoteStart += value;
        //    }

        //    remove
        //    {
        //        CPOServer.OnRemoteStart -= value;
        //    }

        //}

        ///// <summary>
        ///// An event sent whenever a remote stop command was received.
        ///// </summary>
        //public event OnRemoteStopDelegate OnRemoteStop

        //{

        //    add
        //    {
        //        CPOServer.OnRemoteStop += value;
        //    }

        //    remove
        //    {
        //        CPOServer.OnRemoteStop -= value;
        //    }

        //}

        #endregion


        #region Generic HTTP/SOAP server logging

        /// <summary>
        /// An event called whenever a HTTP request came in.
        /// </summary>
        public HTTPRequestLogEvent   RequestLog    = new HTTPRequestLogEvent();

        /// <summary>
        /// An event called whenever a HTTP request could successfully be processed.
        /// </summary>
        public HTTPResponseLogEvent  ResponseLog   = new HTTPResponseLogEvent();

        /// <summary>
        /// An event called whenever a HTTP request resulted in an error.
        /// </summary>
        public HTTPErrorLogEvent     ErrorLog      = new HTTPErrorLogEvent();

        #endregion

        #endregion

        #region Custom request mappers

        #region CustomStationPostRequestMapper

        #region CustomStationPostRequestMapper

        public Func<StationPostRequest, StationPostRequest> CustomStationPostRequestMapper
        {

            get
            {
                return CPOClient.CustomStationPostRequestMapper;
            }

            set
            {
                CPOClient.CustomStationPostRequestMapper = value;
            }

        }

        #endregion

        #region CustomStationPostJSONRequestMapper

        public Func<StationPostRequest, JObject, JObject> CustomStationPostJSONRequestMapper
        {

            get
            {
                return CPOClient.CustomStationPostJSONRequestMapper;
            }

            set
            {
                CPOClient.CustomStationPostJSONRequestMapper = value;
            }

        }

        #endregion

        public CustomMapperDelegate<StationPostResponse, StationPostResponse.Builder> CustomStationPostResponseMapper
        {

            get
            {
                return CPOClient.CustomStationPostResponseMapper;
            }

            set
            {
                CPOClient.CustomStationPostResponseMapper = value;
            }

        }

        #endregion

        #region CustomConnectorPostStatusRequestMapper

        #region CustomConnectorPostStatusRequestMapper

        public Func<ConnectorPostStatusRequest, ConnectorPostStatusRequest> CustomConnectorPostStatusRequestMapper
        {

            get
            {
                return CPOClient.CustomConnectorPostStatusRequestMapper;
            }

            set
            {
                CPOClient.CustomConnectorPostStatusRequestMapper = value;
            }

        }

        #endregion

        #region CustomConnectorPostStatusJSONRequestMapper

        public Func<ConnectorPostStatusRequest, JObject, JObject> CustomConnectorPostStatusJSONRequestMapper
        {

            get
            {
                return CPOClient.CustomConnectorPostStatusJSONRequestMapper;
            }

            set
            {
                CPOClient.CustomConnectorPostStatusJSONRequestMapper = value;
            }

        }

        #endregion

        public CustomMapperDelegate<ConnectorPostStatusResponse, ConnectorPostStatusResponse.Builder> CustomConnectorPostStatusResponseMapper
        {

            get
            {
                return CPOClient.CustomConnectorPostStatusResponseMapper;
            }

            set
            {
                CPOClient.CustomConnectorPostStatusResponseMapper = value;
            }

        }

        #endregion


        #region CustomRFIDVerifyRequestMapper

        #region CustomRFIDVerifyRequestMapper

        public Func<RFIDVerifyRequest, RFIDVerifyRequest> CustomRFIDVerifyRequestMapper
        {

            get
            {
                return CPOClient.CustomRFIDVerifyRequestMapper;
            }

            set
            {
                CPOClient.CustomRFIDVerifyRequestMapper = value;
            }

        }

        #endregion

        #region CustomRFIDVerifyJSONRequestMapper

        public Func<RFIDVerifyRequest, JObject, JObject> CustomRFIDVerifyJSONRequestMapper
        {

            get
            {
                return CPOClient.CustomRFIDVerifyJSONRequestMapper;
            }

            set
            {
                CPOClient.CustomRFIDVerifyJSONRequestMapper = value;
            }

        }

        #endregion

        public CustomMapperDelegate<RFIDVerifyResponse, RFIDVerifyResponse.Builder> CustomRFIDVerifyResponseMapper
        {

            get
            {
                return CPOClient.CustomRFIDVerifyResponseMapper;
            }

            set
            {
                CPOClient.CustomRFIDVerifyResponseMapper = value;
            }

        }

        #endregion

        #region CustomSessionPostRequestMapper

        #region CustomSessionPostRequestMapper

        public Func<SessionPostRequest, SessionPostRequest> CustomSessionPostRequestMapper
        {

            get
            {
                return CPOClient.CustomSessionPostRequestMapper;
            }

            set
            {
                CPOClient.CustomSessionPostRequestMapper = value;
            }

        }

        #endregion

        #region CustomSessionPostJSONRequestMapper

        public Func<SessionPostRequest, JObject, JObject> CustomSessionPostJSONRequestMapper
        {

            get
            {
                return CPOClient.CustomSessionPostJSONRequestMapper;
            }

            set
            {
                CPOClient.CustomSessionPostJSONRequestMapper = value;
            }

        }

        #endregion

        public CustomMapperDelegate<SessionPostResponse, SessionPostResponse.Builder> CustomSessionPostResponseMapper
        {

            get
            {
                return CPOClient.CustomSessionPostResponseMapper;
            }

            set
            {
                CPOClient.CustomSessionPostResponseMapper = value;
            }

        }

        #endregion

        #endregion

        #region Constructor(s)

        /// <summary>
        /// Create a new roaming client for CPOs.
        /// </summary>
        /// <param name="CPOClient">A CPO client.</param>
        /// <param name="CPOServer">A CPO server.</param>
        public CPORoaming(CPOClient  CPOClient,
                          CPOServer  CPOServer)
        {

            this.CPOClient  = CPOClient;
            this.CPOServer  = CPOServer;

            // Link HTTP events...
            CPOServer.RequestLog   += (HTTPProcessor, ServerTimestamp, Request)                                 => RequestLog. WhenAll(HTTPProcessor, ServerTimestamp, Request);
            CPOServer.ResponseLog  += (HTTPProcessor, ServerTimestamp, Request, Response)                       => ResponseLog.WhenAll(HTTPProcessor, ServerTimestamp, Request, Response);
            CPOServer.ErrorLog     += (HTTPProcessor, ServerTimestamp, Request, Response, Error, LastException) => ErrorLog.   WhenAll(HTTPProcessor, ServerTimestamp, Request, Response, Error, LastException);

        }

        #endregion


        #region StationPost        (Request)

        /// <summary>
        /// Upload a charging station onto the OIOI server.
        /// </summary>
        /// <param name="Request">A StationPost request.</param>
        public Task<HTTPResponse<StationPostResponse>>

            StationPost(StationPostRequest Request)

                => CPOClient.StationPost(Request);

        #endregion

        #region ConnectorPostStatus(Request)

        /// <summary>
        /// Update the status of a charging connector on the OIOI server.
        /// </summary>
        /// <param name="Request">A StationPost request.</param>
        public Task<HTTPResponse<ConnectorPostStatusResponse>>

            ConnectorPostStatus(ConnectorPostStatusRequest Request)

                => CPOClient.ConnectorPostStatus(Request);

        #endregion

        #region RFIDVerify         (Request)

        /// <summary>
        /// Verify a RFID identification via the OIOI server.
        /// </summary>
        /// <param name="Request">A RFIDVerify request.</param>
        public Task<HTTPResponse<RFIDVerifyResponse>>

            RFIDVerify(RFIDVerifyRequest Request)

                => CPOClient.RFIDVerify(Request);

        #endregion

        #region SessionPost        (Request)

        /// <summary>
        /// Upload the given charging session onto the OIOI server.
        /// </summary>
        /// <param name="Request">A SessionPost request.</param>
        public Task<HTTPResponse<SessionPostResponse>>

            SessionPost(SessionPostRequest Request)

                => CPOClient.SessionPost(Request);

        #endregion


        #region Start()

        public void Start()
        {
            CPOServer.Start();
        }

        #endregion

        #region Shutdown(Message = null, Wait = true)

        public void Shutdown(String Message = null, Boolean Wait = true)
        {
            CPOServer.Shutdown(Message, Wait);
        }

        #endregion

        public void Dispose()
        { }

    }

}<|MERGE_RESOLUTION|>--- conflicted
+++ resolved
@@ -93,21 +93,13 @@
         /// <summary>
         /// The TLS protocol to use.
         /// </summary>
-<<<<<<< HEAD
-        SslProtocols IHTTPClient.TLSProtocol
-=======
         SslProtocols                         IHTTPClient.TLSProtocol
->>>>>>> cb526a87
             => CPOClient.TLSProtocol;
 
         /// <summary>
         /// Prefer IPv4 instead of IPv6.
         /// </summary>
-<<<<<<< HEAD
-        Boolean IHTTPClient.PreferIPv4
-=======
         Boolean                              IHTTPClient.PreferIPv4
->>>>>>> cb526a87
             => CPOClient.PreferIPv4;
 
         /// <summary>
